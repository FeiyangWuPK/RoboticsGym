import os
import numpy as np
from gymnasium.envs.mujoco import MujocoEnv
from gymnasium import utils
from gymnasium.spaces import Box
import mujoco

from reference_trajectories.loadstep import CassieTrajectory

DEFAULT_CAMERA_CONFIG = {
    "trackbodyid": 1,
    "distance": 4.0,
    "lookat": np.array((0.0, 0.0, 2.0)),
    "elevation": -20.0,
}


def mass_center(model, data):
    mass = np.expand_dims(model.body_mass, axis=1)
    xpos = data.xipos
    return (np.sum(mass * xpos, axis=0) / np.sum(mass))[0:2].copy()


class CassieEnv(MujocoEnv, utils.EzPickle):
    metadata = {
        "render_modes": [
            "human",
            "rgb_array",
            "depth_array",
        ],
        "render_fps": 33,
    }

    def __init__(
            self,
            forward_reward_weight=0.1,
            ctrl_cost_weight=0.1,
            healthy_reward=5.0,
            terminate_when_unhealthy=True,
            healthy_z_range=(0.5, 2.0),
            reset_noise_scale=1e-3,
            exclude_current_positions_from_observation=True,
            **kwargs,
    ):
        self._forward_reward_weight = forward_reward_weight
        self._ctrl_cost_weight = ctrl_cost_weight
        self._healthy_reward = healthy_reward
        self._terminate_when_unhealthy = terminate_when_unhealthy
        self._healthy_z_range = healthy_z_range

        self._reset_noise_scale = reset_noise_scale

        self._exclude_current_positions_from_observation = (
            exclude_current_positions_from_observation
        )

        if exclude_current_positions_from_observation:
            observation_space = Box(
                low=-np.inf, high=np.inf, shape=(78,), dtype=np.float64
            )
        else:
            observation_space = Box(
                low=-np.inf, high=np.inf, shape=(80,), dtype=np.float64
            )
        self.frame_skip = 60
        MujocoEnv.__init__(
            self,
            os.getcwd()+"/scene.xml",
            self.frame_skip,
            observation_space=observation_space,
            default_camera_config=DEFAULT_CAMERA_CONFIG,
            **kwargs,
        )

        # self.ref_trajectory = CassieTrajectory("reference_trajectories/cassie_walk/cassie_walking.mat")
        # print(self.ref_trajectory.time.shape)
        # exit()
        # print(self.ref_trajectory.time.shape)
        # exit()
<<<<<<< HEAD
        self.ref_qpos = np.load(
            'reference_trajectories/cassie_walk/old_cassie_reference_qpos_list.npy')
        self.ref_qvel = np.load(
=======
        self.ref_qposes = np.load(
            'reference_trajectories/cassie_walk/old_cassie_reference_qpos_list.npy')
        self.ref_qveles = np.load(
>>>>>>> e928fba1
            'reference_trajectories/cassie_walk/old_cassie_reference_qvel_list.npy')
        # Index from README.
        self.p_index = [7, 8, 9, 14, 20, 21, 22, 23, 28, 34]
        self.v_index = [6, 7, 8, 12, 18, 19, 20, 21, 25, 31]
        # print(self.ref_qpos.shape)

        self.timestamp = 0

        # initial_qpos, initial_qvel = self.ref_trajectory.state(0)
<<<<<<< HEAD
        self.init_qpos = self.ref_qpos[0]
        self.init_qvel = self.ref_qvel[0]
=======
        self.init_qpos = self.ref_qposes[0]
        self.init_qvel = self.ref_qveles[0]
        self.cur_ref_qpos = self.init_qpos
        self.cur_ref_qvel = self.init_qvel

        self.pos_index = np.array(
            [1, 2, 3, 4, 5, 6, 7, 8, 9, 14, 15, 16, 20, 21, 22, 23, 28, 29, 30, 34])
        self.vel_index = np.array(
            [0, 1, 2, 3, 4, 5, 6, 7, 8, 12, 13, 14, 18, 19, 20, 21, 25, 26, 27, 31])
        
>>>>>>> e928fba1
        self.reset_model()

    @property
    def healthy_reward(self):
        return (
            float(self.is_healthy or self._terminate_when_unhealthy)
            * self._healthy_reward
        )

    def control_cost(self, action):
        control_cost = self._ctrl_cost_weight * \
            np.sum(np.square(self.data.ctrl))
        return control_cost

    @property
    def is_healthy(self):
        min_z, max_z = self._healthy_z_range
        is_healthy = min_z < self.data.qpos[2] < max_z

        return is_healthy

    @property
    def terminated(self):
        terminated = (
            not self.is_healthy) if self._terminate_when_unhealthy else False
        return terminated

    def _get_obs(self):
        position = self.data.qpos.flat.copy()
        velocity = self.data.qvel.flat.copy()

        com_inertia = self.data.cinert.flat.copy()
        com_velocity = self.data.cvel.flat.copy()

        actuator_forces = self.data.qfrc_actuator.flat.copy()
        external_contact_forces = self.data.cfrc_ext.flat.copy()

        if self._exclude_current_positions_from_observation:
            position = position[2:]

        return np.concatenate(
            (
                position[self.pos_index],
                velocity[self.vel_index],
                self.cur_ref_qpos[self.pos_index],
                self.cur_ref_qvel[self.vel_index],
                # com_inertia,
                # com_velocity,
                # actuator_forces,
                # external_contact_forces,
            )
        ).ravel()

    def PD(self, p_desired):
        # PD gain from old cassie env.
        kp = np.array([100, 100, 88, 96, 50, 100, 100, 88, 96, 50])
        kd = np.array([10.0, 10.0, 8.0, 9.6, 5.0, 10.0, 10.0, 8.0, 9.6, 5.0])
        p = self.data.qpos[self.p_index]
        v = self.data.qvel[self.v_index]
        v_desired = np.zeros(10)
        return kp * (p_desired - p) + kd * (v_desired - v)

    def _step_mujoco_simulation(self, ctrl, n_frames):
        # Set the control target, this userdata is used by PD control callback.
        self.data.userdata[:] = ctrl

        mujoco.mj_step(self.model, self.data, nstep=n_frames)

        # As of MuJoCo 2.0, force-related quantities like cacc are not computed
        # unless there's a force sensor in the model.
        # See https://github.com/openai/gym/issues/1541
        mujoco.mj_rnePostConstraint(self.model, self.data)

    # The action is now the target position.
    def step(self, action):
        self.timestamp += 1
        ref_qpos, ref_qvel = self.ref_qposes[self.timestamp], self.ref_qveles[self.timestamp]
        xy_position_before = mass_center(self.model, self.data)
<<<<<<< HEAD

        q_pos_modified = action + ref_qpos[self.p_index]
        # Simulate at 2000 Hz for frame_skip times.
        # if np.any(np.isnan(q_pos_modified)):
        #     print(f'q_pos_modified {q_pos_modified}')
        #     print(f'nan in ref qpos', ref_qpos[self.p_index])
        #     print(f'action {action}')
        #     exit()
        # if np.any(np.isinf(q_pos_modified)):
        #     print(q_pos_modified, ref_qpos[self.p_index], action)
        #     exit()
        self.set_state(ref_qpos, ref_qvel)
        # self._step_mujoco_simulation(q_pos_modified, self.frame_skip)
=======
        self.cur_ref_qpos = ref_qpos
        self.cur_ref_qvel = ref_qvel

        q_pos_modified = action + ref_qpos[self.p_index]
        
        self._step_mujoco_simulation(q_pos_modified, self.frame_skip)
>>>>>>> e928fba1

        xy_position_after = mass_center(self.model, self.data)
        # Transition happens here so time + 1

        xy_velocity = (xy_position_after - xy_position_before) / self.dt
        x_velocity, y_velocity = xy_velocity

        ctrl_cost = 0.01 * self.control_cost(action)

        forward_reward = self._forward_reward_weight * x_velocity
        healthy_reward = self.healthy_reward

        rewards = forward_reward + healthy_reward

        joint_idx = [7, 8, 9, 14, 20, 21, 22, 23, 28, 34]

        joint_idx = [15, 16, 20, 29, 30, 34]
        joint_idx = [7, 8, 9, 14, 20, 21, 22, 23, 28, 34]

<<<<<<< HEAD
        pos_index = np.array(
            [1, 2, 3, 4, 5, 6, 7, 8, 9, 14, 15, 16, 20, 21, 22, 23, 28, 29, 30, 34])
        vel_index = np.array(
            [0, 1, 2, 3, 4, 5, 6, 7, 8, 12, 13, 14, 18, 19, 20, 21, 25, 26, 27, 31])

=======
>>>>>>> e928fba1
        ref_pelvis_pos = ref_qpos[0:3]
        ref_pelvis_ori = ref_qpos[3:7]
        ref_joint_pos = ref_qpos[joint_idx]

        current_pelvis_pos = self.data.qpos[0:3]
        current_pelvis_ori = self.data.qpos[3:7]
        current_joint_pos = self.data.qpos[joint_idx]

        # the following imitation reward design is from Zhaoming's 2023 paper https://zhaomingxie.github.io/projects/Opt-Mimic/opt-mimic.pdf
        # sigmas = [0.05, 0.05, 0.3, 0.35, 0.3]
        sigmas = [1, 1, 1, 1, 1]
        reward_weights = [0.35, 0.35, 0.2, 0.1, 0.1]

        # reward for pelvis position difference
        r_0 = np.exp(- np.linalg.norm(ref_pelvis_pos -
                     current_pelvis_pos, ord=2))
        # reward for pelvis orientation difference
        r_1 = np.exp(- np.linalg.norm(ref_pelvis_ori -
                     current_pelvis_ori, ord=2))
        # reward for joint position difference
        r_2 = np.exp(- np.linalg.norm(ref_joint_pos -
                     current_joint_pos, ord=2))
        # # reward for action difference
        # r_3 = np.exp(-(np.linalg.norm(ref_torque - action, ord=2) ) / (2 * sigmas[3] ) )
        # # reward for maximum action difference
        # current_max_action = np.max(np.abs(action))
        # ref_max_action = np.max(np.abs(ref_torque))
        # r_4 = np.exp(-(np.abs(ref_max_action - current_max_action) **2) / (2 * sigmas[4] **2) )

        # + np.exp(-(np.linalg.norm(ref_qpos[:-1] - self.data.qpos))) * 1e1
<<<<<<< HEAD
        r_5 = np.exp(-(np.linalg.norm(ref_qvel[vel_index] -
                     self.data.qvel[vel_index], ord=2)) / (2 * 1)) * 1e1

        total_qpos_reward = np.exp(-np.linalg.norm(
            self.data.qpos[pos_index] - ref_qpos[pos_index], ord=2))
=======
        r_5 = np.exp(-(np.linalg.norm(ref_qvel[self.vel_index] -
                     self.data.qvel[self.vel_index], ord=2)) / (2 * 1)) * 1e1

        total_qpos_reward = np.exp(-np.linalg.norm(
            self.data.qpos[self.pos_index] - ref_qpos[self.pos_index], ord=2))
>>>>>>> e928fba1

        total_reward = 0.1 * r_0
        total_reward += 0.1 * r_1
        total_reward += 0.2 * r_2
        total_reward += 0.2 * r_5
        total_reward += 0.3 * total_qpos_reward
        total_reward += 0.1 * forward_reward
        # total_reward -= ctrl_cost
        # + reward_weights[3] * r_3 + reward_weights[4] * r_4
        # total_reward = -np.linalg.norm(self.data.qpos - ref_qpos[:-1])-np.linalg.norm(action-ref_torque)
        # total_reward = np.exp(-np.linalg.norm(self.data.qpos - ref_qpos)) + np.exp(-np.linalg.norm(action-ref_torque))

        observation = self._get_obs()
        reward = total_reward

        terminated = self.terminated
        info = {
            "reward_linvel": forward_reward,
            "reward_quadctrl": -ctrl_cost,
            "reward_alive": healthy_reward,
            "x_position": xy_position_after[0],
            "y_position": xy_position_after[1],
            "distance_from_origin": np.linalg.norm(xy_position_after, ord=2),
            "x_velocity": x_velocity,
            "y_velocity": y_velocity,
            "forward_reward": forward_reward,
        }

        if self.render_mode == "human":
            self.render()

        return observation, reward, terminated, False, info

    def reset_model(self):
        noise_low = -self._reset_noise_scale
        noise_high = self._reset_noise_scale

        qpos = self.init_qpos + self.np_random.uniform(
            low=noise_low, high=noise_high, size=self.model.nq
        )
        qvel = self.init_qvel + self.np_random.uniform(
            low=noise_low, high=noise_high, size=self.model.nv
        )
        self.set_state(qpos, qvel)

        observation = self._get_obs()
        self.timestamp = 0

        self.data.userdata = np.zeros(10)  # Use userdata as target position.
        # Define a callback that modify the ctrl before mj_step.

<<<<<<< HEAD
        def PD_control_CB(model, data):
            kp = np.array([100, 100, 88, 96, 50, 100, 100, 88, 96, 50])
            kd = np.array([10.0, 10.0, 8.0, 9.6, 5.0,
                          10.0, 10.0, 8.0, 9.6, 5.0])
            p_index = [7, 8, 9, 14, 20, 21, 22, 23, 28, 34]
            v_index = [6, 7, 8, 12, 18, 19, 20, 21, 25, 31]
            p = data.qpos[p_index]
            v = data.qvel[v_index]
            p_desired = data.userdata[:]
            v_desired = np.zeros(10)
            data.ctrl[:] = kp * (p_desired - p) + kd * (v_desired - v)

=======
>>>>>>> e928fba1
        mujoco.set_mjcb_control(None)
        mujoco.set_mjcb_control(lambda m, d: PD_control_CB(m, d))

        return observation

    def viewer_setup(self):
        assert self.viewer is not None
        for key, value in DEFAULT_CAMERA_CONFIG.items():
            if isinstance(value, np.ndarray):
                getattr(self.viewer.cam, key)[:] = value
            else:
                setattr(self.viewer.cam, key, value)

def PD_control_CB(model, data):
            kp = np.array([100, 100, 88, 96, 50, 100, 100, 88, 96, 50])
            kd = np.array([10.0, 10.0, 8.0, 9.6, 5.0,
                          10.0, 10.0, 8.0, 9.6, 5.0])
            p_index = [7, 8, 9, 14, 20, 21, 22, 23, 28, 34]
            v_index = [6, 7, 8, 12, 18, 19, 20, 21, 25, 31]
            p = data.qpos[p_index]
            v = data.qvel[v_index]
            p_desired = data.userdata[:]
            v_desired = np.zeros(10)
            data.ctrl[:] = kp * (p_desired - p) + kd * (v_desired - v)<|MERGE_RESOLUTION|>--- conflicted
+++ resolved
@@ -77,15 +77,9 @@
         # exit()
         # print(self.ref_trajectory.time.shape)
         # exit()
-<<<<<<< HEAD
-        self.ref_qpos = np.load(
-            'reference_trajectories/cassie_walk/old_cassie_reference_qpos_list.npy')
-        self.ref_qvel = np.load(
-=======
         self.ref_qposes = np.load(
             'reference_trajectories/cassie_walk/old_cassie_reference_qpos_list.npy')
         self.ref_qveles = np.load(
->>>>>>> e928fba1
             'reference_trajectories/cassie_walk/old_cassie_reference_qvel_list.npy')
         # Index from README.
         self.p_index = [7, 8, 9, 14, 20, 21, 22, 23, 28, 34]
@@ -95,10 +89,6 @@
         self.timestamp = 0
 
         # initial_qpos, initial_qvel = self.ref_trajectory.state(0)
-<<<<<<< HEAD
-        self.init_qpos = self.ref_qpos[0]
-        self.init_qvel = self.ref_qvel[0]
-=======
         self.init_qpos = self.ref_qposes[0]
         self.init_qvel = self.ref_qveles[0]
         self.cur_ref_qpos = self.init_qpos
@@ -109,7 +99,6 @@
         self.vel_index = np.array(
             [0, 1, 2, 3, 4, 5, 6, 7, 8, 12, 13, 14, 18, 19, 20, 21, 25, 26, 27, 31])
         
->>>>>>> e928fba1
         self.reset_model()
 
     @property
@@ -188,28 +177,12 @@
         self.timestamp += 1
         ref_qpos, ref_qvel = self.ref_qposes[self.timestamp], self.ref_qveles[self.timestamp]
         xy_position_before = mass_center(self.model, self.data)
-<<<<<<< HEAD
-
-        q_pos_modified = action + ref_qpos[self.p_index]
-        # Simulate at 2000 Hz for frame_skip times.
-        # if np.any(np.isnan(q_pos_modified)):
-        #     print(f'q_pos_modified {q_pos_modified}')
-        #     print(f'nan in ref qpos', ref_qpos[self.p_index])
-        #     print(f'action {action}')
-        #     exit()
-        # if np.any(np.isinf(q_pos_modified)):
-        #     print(q_pos_modified, ref_qpos[self.p_index], action)
-        #     exit()
-        self.set_state(ref_qpos, ref_qvel)
-        # self._step_mujoco_simulation(q_pos_modified, self.frame_skip)
-=======
         self.cur_ref_qpos = ref_qpos
         self.cur_ref_qvel = ref_qvel
 
         q_pos_modified = action + ref_qpos[self.p_index]
         
         self._step_mujoco_simulation(q_pos_modified, self.frame_skip)
->>>>>>> e928fba1
 
         xy_position_after = mass_center(self.model, self.data)
         # Transition happens here so time + 1
@@ -229,14 +202,6 @@
         joint_idx = [15, 16, 20, 29, 30, 34]
         joint_idx = [7, 8, 9, 14, 20, 21, 22, 23, 28, 34]
 
-<<<<<<< HEAD
-        pos_index = np.array(
-            [1, 2, 3, 4, 5, 6, 7, 8, 9, 14, 15, 16, 20, 21, 22, 23, 28, 29, 30, 34])
-        vel_index = np.array(
-            [0, 1, 2, 3, 4, 5, 6, 7, 8, 12, 13, 14, 18, 19, 20, 21, 25, 26, 27, 31])
-
-=======
->>>>>>> e928fba1
         ref_pelvis_pos = ref_qpos[0:3]
         ref_pelvis_ori = ref_qpos[3:7]
         ref_joint_pos = ref_qpos[joint_idx]
@@ -267,19 +232,11 @@
         # r_4 = np.exp(-(np.abs(ref_max_action - current_max_action) **2) / (2 * sigmas[4] **2) )
 
         # + np.exp(-(np.linalg.norm(ref_qpos[:-1] - self.data.qpos))) * 1e1
-<<<<<<< HEAD
-        r_5 = np.exp(-(np.linalg.norm(ref_qvel[vel_index] -
-                     self.data.qvel[vel_index], ord=2)) / (2 * 1)) * 1e1
-
-        total_qpos_reward = np.exp(-np.linalg.norm(
-            self.data.qpos[pos_index] - ref_qpos[pos_index], ord=2))
-=======
         r_5 = np.exp(-(np.linalg.norm(ref_qvel[self.vel_index] -
                      self.data.qvel[self.vel_index], ord=2)) / (2 * 1)) * 1e1
 
         total_qpos_reward = np.exp(-np.linalg.norm(
             self.data.qpos[self.pos_index] - ref_qpos[self.pos_index], ord=2))
->>>>>>> e928fba1
 
         total_reward = 0.1 * r_0
         total_reward += 0.1 * r_1
@@ -331,21 +288,6 @@
         self.data.userdata = np.zeros(10)  # Use userdata as target position.
         # Define a callback that modify the ctrl before mj_step.
 
-<<<<<<< HEAD
-        def PD_control_CB(model, data):
-            kp = np.array([100, 100, 88, 96, 50, 100, 100, 88, 96, 50])
-            kd = np.array([10.0, 10.0, 8.0, 9.6, 5.0,
-                          10.0, 10.0, 8.0, 9.6, 5.0])
-            p_index = [7, 8, 9, 14, 20, 21, 22, 23, 28, 34]
-            v_index = [6, 7, 8, 12, 18, 19, 20, 21, 25, 31]
-            p = data.qpos[p_index]
-            v = data.qvel[v_index]
-            p_desired = data.userdata[:]
-            v_desired = np.zeros(10)
-            data.ctrl[:] = kp * (p_desired - p) + kd * (v_desired - v)
-
-=======
->>>>>>> e928fba1
         mujoco.set_mjcb_control(None)
         mujoco.set_mjcb_control(lambda m, d: PD_control_CB(m, d))
 
