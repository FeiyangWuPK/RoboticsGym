--- conflicted
+++ resolved
@@ -9,11 +9,7 @@
 
 if __name__ == "__main__":
     # lt2_irl()
-<<<<<<< HEAD
-    train_cassie_v5_second_stage()
-=======
     # train_cassie_v5_second_stage()
->>>>>>> 61242fe6
     # lt2_imitation_learning()
     # imitation_learning_second_stage()
     train_rl_cassie_v6()